--- conflicted
+++ resolved
@@ -27,11 +27,7 @@
 */
 X509_Time::X509_Time(const std::chrono::system_clock::time_point& time)
    {
-<<<<<<< HEAD
-   calendar_point cal = calendar_value(timer);
-=======
    calendar_point cal = calendar_value(time);
->>>>>>> 75234461
 
    year   = cal.year;
    month  = cal.month;
