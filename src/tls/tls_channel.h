/*
* TLS Channel
* (C) 2011 Jack Lloyd
*
* Released under the terms of the Botan license
*/

#ifndef BOTAN_TLS_CHANNEL_H__
#define BOTAN_TLS_CHANNEL_H__

#include <botan/tls_policy.h>
#include <botan/tls_record.h>
#include <botan/tls_session.h>
#include <botan/tls_alert.h>
#include <botan/x509cert.h>
#include <vector>

namespace Botan {

namespace TLS {

/**
* Generic interface for TLS endpoint
*/
class BOTAN_DLL Channel
   {
   public:
      /**
      * Inject TLS traffic received from counterparty
      * @return a hint as the how many more bytes we need to process the
      *         current record (this may be 0 if on a record boundary)
      */
      virtual size_t received_data(const byte buf[], size_t buf_size);

      /**
      * Inject plaintext intended for counterparty
      */
      virtual void send(const byte buf[], size_t buf_size);

      /**
      * Send a close notification alert
      */
      void close() { send_alert(Alert(Alert::CLOSE_NOTIFY)); }

      /**
      * @return true iff the connection is active for sending application data
      */
      bool is_active() const { return handshake_completed && !is_closed(); }

      /**
      * @return true iff the connection has been definitely closed
      */
      bool is_closed() const { return connection_closed; }

      /**
      * Attempt to renegotiate the session
      */
      virtual void renegotiate() = 0;

      /**
      * @return certificate chain of the peer (may be empty)
      */
      std::vector<X509_Certificate> peer_cert_chain() const { return peer_certs; }

<<<<<<< HEAD
      Channel(std::function<void (const byte[], size_t)> socket_output_fn,
                  std::function<void (const byte[], size_t, Alert)> proc_fn,
                  std::function<bool (const Session&)> handshake_complete);
=======
      Channel(std::tr1::function<void (const byte[], size_t)> socket_output_fn,
              std::tr1::function<void (const byte[], size_t, Alert)> proc_fn,
              std::tr1::function<bool (const Session&)> handshake_complete);
>>>>>>> 4c12fa5d

      virtual ~Channel();
   protected:

      /**
      * Send a TLS alert message. If the alert is fatal, the
      * internal state (keys, etc) will be reset
      * @param level is warning or fatal
      * @param type is the type of alert
      */
      void send_alert(const Alert& alert);

      virtual void read_handshake(byte rec_type,
                                  const MemoryRegion<byte>& rec_buf);

      virtual void process_handshake_msg(Handshake_Type type,
                                         const MemoryRegion<byte>& contents) = 0;

      virtual void alert_notify(const Alert& alert) = 0;

      std::function<void (const byte[], size_t, Alert)> proc_fn;
      std::function<bool (const Session&)> handshake_fn;

      Record_Writer writer;
      Record_Reader reader;

      std::vector<X509_Certificate> peer_certs;

      class Handshake_State* state;

      class Secure_Renegotiation_State
         {
         public:
            Secure_Renegotiation_State() : initial_handshake(true),
                                           secure_renegotiation(false)
               {}

            void update(class Client_Hello* client_hello);
            void update(class Server_Hello* server_hello);

            void update(class Finished* client_finished,
                        class Finished* server_finished);

            const MemoryVector<byte>& for_client_hello() const
               { return client_verify; }

            MemoryVector<byte> for_server_hello() const
               {
               MemoryVector<byte> buf = client_verify;
               buf += server_verify;
               return buf;
               }

            bool supported() const { return secure_renegotiation; }
            bool renegotiation() const { return !initial_handshake; }
         private:
            bool initial_handshake;
            bool secure_renegotiation;
            MemoryVector<byte> client_verify, server_verify;
         };

      Secure_Renegotiation_State secure_renegotiation;

      bool handshake_completed;
      bool connection_closed;
   };

}

}

#endif<|MERGE_RESOLUTION|>--- conflicted
+++ resolved
@@ -62,15 +62,9 @@
       */
       std::vector<X509_Certificate> peer_cert_chain() const { return peer_certs; }
 
-<<<<<<< HEAD
       Channel(std::function<void (const byte[], size_t)> socket_output_fn,
-                  std::function<void (const byte[], size_t, Alert)> proc_fn,
-                  std::function<bool (const Session&)> handshake_complete);
-=======
-      Channel(std::tr1::function<void (const byte[], size_t)> socket_output_fn,
-              std::tr1::function<void (const byte[], size_t, Alert)> proc_fn,
-              std::tr1::function<bool (const Session&)> handshake_complete);
->>>>>>> 4c12fa5d
+              std::function<void (const byte[], size_t, Alert)> proc_fn,
+              std::function<bool (const Session&)> handshake_complete);
 
       virtual ~Channel();
    protected:
